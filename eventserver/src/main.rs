use axum::{middleware as axum_middleware, routing::get, Router};
use tower_http::{cors::CorsLayer, trace::TraceLayer};
use tracing_subscriber::{layer::SubscriberExt, util::SubscriberInitExt};

mod config;
mod controllers;
mod crypto;
mod error;
mod middleware;
mod services;
mod state;
mod types;

use crate::config::AppConfig;
use crate::crypto::PowService;
use crate::middleware::auth::authorization_middleware;
use crate::middleware::crypto::crypto_validation_middleware;
use crate::services::{EventService, StorageService};
use crate::state::AppState;

#[tokio::main]
async fn main() -> anyhow::Result<()> {
    // Load environment variables from .env file
    dotenvy::dotenv().ok();

    // Initialize tracing
    tracing_subscriber::registry()
        .with(
            tracing_subscriber::EnvFilter::try_from_default_env()
                .unwrap_or_else(|_| "eventserver=debug,tower_http=debug".into()),
        )
        .with(tracing_subscriber::fmt::layer())
        .init();

    // Load configuration
    let config = AppConfig::load()?;
    tracing::info!("Configuration loaded successfully");

    // Initialize services
    let storage_service = StorageService::new(config.storage.clone()).await?;
    let event_service = EventService::new(storage_service.clone());
    let pow_service = PowService::new();

    // PoW-only authentication - no certificate initialization needed

    // Create an application state
    let app_state = AppState::new(event_service, storage_service, pow_service);

    // Build application router with cryptographic validation
    let app = Router::new()
        .route("/health", get(controllers::health::health_check))
        .nest("/api/v1", api_routes())
<<<<<<< HEAD
        .merge(controllers::openapi::routes())
=======
        // Apply cryptographic validation middleware to all routes
        .layer(axum_middleware::from_fn_with_state(
            app_state.clone(),
            crypto_validation_middleware,
        ))
        // Apply authorization middleware after crypto validation
        .layer(axum_middleware::from_fn_with_state(
            app_state.clone(),
            authorization_middleware,
        ))
>>>>>>> 616ef4c1
        .layer(TraceLayer::new_for_http())
        .layer(CorsLayer::permissive())
        .with_state(app_state);

    // Start server
    let bind_address = format!("{}:{}", config.server.host, config.server.port);
    let listener = tokio::net::TcpListener::bind(&bind_address).await?;

    tracing::info!("EventServer listening on {}", listener.local_addr()?);
    tracing::info!(
        "Server started successfully - Stateless EventServer v{} with cryptographic validation",
        env!("CARGO_PKG_VERSION")
    );

    axum::serve(listener, app).await?;

    Ok(())
}

fn api_routes() -> Router<AppState> {
    Router::new()
        .merge(controllers::event::routes())
        .merge(pow_routes())
}

/// PoW challenge routes for authentication
fn pow_routes() -> Router<AppState> {
    Router::new().route("/pow/challenge", axum::routing::post(request_pow_challenge))
}

/// Request a new PoW challenge (public endpoint)
async fn request_pow_challenge(
    axum::extract::State(state): axum::extract::State<AppState>,
) -> Result<axum::Json<serde_json::Value>, axum::http::StatusCode> {
    match state.pow_service.generate_challenge() {
        Ok(challenge) => {
            tracing::info!(
                challenge_id = %challenge.challenge_id,
                difficulty = challenge.difficulty,
                "PoW challenge generated"
            );

            Ok(axum::Json(serde_json::json!({
                "challenge_id": challenge.challenge_id,
                "challenge_data": challenge.challenge_data,
                "difficulty": challenge.difficulty,
                "expires_at": challenge.expires_at
            })))
        }
        Err(e) => {
            tracing::error!(error = %e, "Failed to generate PoW challenge");
            Err(axum::http::StatusCode::INTERNAL_SERVER_ERROR)
        }
    }
}<|MERGE_RESOLUTION|>--- conflicted
+++ resolved
@@ -50,9 +50,6 @@
     let app = Router::new()
         .route("/health", get(controllers::health::health_check))
         .nest("/api/v1", api_routes())
-<<<<<<< HEAD
-        .merge(controllers::openapi::routes())
-=======
         // Apply cryptographic validation middleware to all routes
         .layer(axum_middleware::from_fn_with_state(
             app_state.clone(),
@@ -63,7 +60,6 @@
             app_state.clone(),
             authorization_middleware,
         ))
->>>>>>> 616ef4c1
         .layer(TraceLayer::new_for_http())
         .layer(CorsLayer::permissive())
         .with_state(app_state);
