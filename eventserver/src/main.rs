--- conflicted
+++ resolved
@@ -16,13 +16,9 @@
 
 #[tokio::main]
 async fn main() -> anyhow::Result<()> {
-<<<<<<< HEAD
-    dotenv().ok();
-=======
     // Load environment variables from .env file
     dotenvy::dotenv().ok();
 
->>>>>>> a35a9ba0
     // Initialize tracing
     tracing_subscriber::registry()
         .with(
