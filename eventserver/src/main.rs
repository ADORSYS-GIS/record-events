<<<<<<< HEAD
use axum::{routing::get, Router};
use dotenvy::dotenv;
=======
use axum::{middleware as axum_middleware, routing::get, Router};
>>>>>>> 5412b914
use tower_http::{cors::CorsLayer, trace::TraceLayer};
use tracing_subscriber::{layer::SubscriberExt, util::SubscriberInitExt};

mod config;
mod controllers;
mod crypto;
mod error;
mod middleware;
mod services;
mod state;
mod types;

use crate::config::AppConfig;
use crate::crypto::{CertificateRequest, CertificateService, PowCertificateRequest, PowService};
use crate::middleware::crypto::crypto_validation_middleware;
use crate::services::{EventService, StorageService};
use crate::state::AppState;

#[tokio::main]
async fn main() -> anyhow::Result<()> {
    // Load environment variables from .env file
    dotenvy::dotenv().ok();

    // Initialize tracing
    tracing_subscriber::registry()
        .with(
            tracing_subscriber::EnvFilter::try_from_default_env()
                .unwrap_or_else(|_| "event server=debug,tower_http=debug".into()),
        )
        .with(tracing_subscriber::fmt::layer())
        .init();

    // Load configuration
    let config = AppConfig::load()?;
    tracing::info!("Configuration loaded successfully");

    // Initialize services
    let storage_service = StorageService::new(config.storage.clone()).await?;
    let event_service = EventService::new(storage_service.clone());
    let pow_service = PowService::new();
    let certificate_service = CertificateService::new();

    // Create an application state
    let app_state = AppState::new(
        event_service,
        storage_service,
        pow_service,
        certificate_service,
    );

    // Build application router with separate public and protected routes
    let app = Router::new()
        // Public routes (no authentication required)
        .route("/health", get(controllers::health::health_check))
<<<<<<< HEAD
        .nest("/api/v1", api_routes())
        .merge(controllers::openapi::routes())
=======
        .merge(controllers::openapi::routes())
        // Protected routes (require authentication)
        .nest(
            "/api/v1",
            api_routes()
                // Apply crypto validation middleware only to protected routes
                .layer(axum_middleware::from_fn_with_state(
                    app_state.clone(),
                    crypto_validation_middleware,
                )),
        )
>>>>>>> 5412b914
        .layer(TraceLayer::new_for_http())
        .layer(CorsLayer::permissive())
        .with_state(app_state);

    // Start server
    let bind_address = format!("{}:{}", config.server.host, config.server.port);
    let listener = tokio::net::TcpListener::bind(&bind_address).await?;

    tracing::info!("EventServer listening on {}", listener.local_addr()?);
    tracing::info!(
        "Server started successfully - Stateless EventServer v{} with cryptographic validation",
        env!("CARGO_PKG_VERSION")
    );

    axum::serve(listener, app).await?;

    Ok(())
}

fn api_routes() -> Router<AppState> {
    Router::new()
        .merge(controllers::event::routes())
        .merge(pow_routes())
}

/// PoW challenge routes for authentication
fn pow_routes() -> Router<AppState> {
    Router::new()
        .route("/pow/challenge", axum::routing::post(request_pow_challenge))
        .route(
            "/pow/verify",
            axum::routing::post(verify_pow_and_issue_certificate),
        )
}

/// Request a new PoW challenge (public endpoint)
#[utoipa::path(
    post,
    path = "/api/v1/pow/challenge",
    responses(
        (status = 200, description = "PoW challenge generated successfully", body = serde_json::Value),
        (status = 500, description = "Failed to generate PoW challenge")
    ),
    tag = "authentication"
)]
async fn request_pow_challenge(
    axum::extract::State(state): axum::extract::State<AppState>,
) -> Result<axum::Json<serde_json::Value>, axum::http::StatusCode> {
    match state.pow_service.generate_challenge() {
        Ok(challenge) => {
            tracing::info!(
                challenge_id = %challenge.challenge_id,
                difficulty = challenge.difficulty,
                "PoW challenge generated"
            );

            Ok(axum::Json(serde_json::json!({
                "challenge_id": challenge.challenge_id,
                "challenge_data": challenge.challenge_data,
                "difficulty": challenge.difficulty,
                "expires_at": challenge.expires_at
            })))
        }
        Err(e) => {
            tracing::error!(error = %e, "Failed to generate PoW challenge");
            Err(axum::http::StatusCode::INTERNAL_SERVER_ERROR)
        }
    }
}

/// Verify PoW solution and issue device certificate (public endpoint)
#[utoipa::path(
    post,
    path = "/api/v1/pow/verify",
    request_body = PowCertificateRequest,
    responses(
        (status = 200, description = "PoW verified and certificate issued successfully", body = serde_json::Value),
        (status = 400, description = "Invalid PoW solution or request data"),
        (status = 401, description = "PoW verification failed"),
        (status = 500, description = "Failed to issue certificate")
    ),
    tag = "authentication"
)]
async fn verify_pow_and_issue_certificate(
    axum::extract::State(state): axum::extract::State<AppState>,
    axum::Json(request): axum::Json<PowCertificateRequest>,
) -> Result<axum::Json<serde_json::Value>, axum::http::StatusCode> {
    // First, verify the PoW solution
    match state.pow_service.verify_solution(&request.solution) {
        Ok(()) => {
            tracing::info!(
                relay_id = %request.relay_id,
                challenge_id = %request.solution.challenge_id,
                "PoW solution verified successfully for certificate request"
            );

            // Create certificate request
            let cert_request = CertificateRequest {
                relay_id: request.relay_id.clone(),
                public_key: request.public_key.clone(),
            };

            // Issue the certificate
            match state.certificate_service.issue_certificate(&cert_request) {
                Ok(certificate_response) => {
                    tracing::info!(
                        relay_id = %request.relay_id,
                        certificate_id = %certificate_response.certificate.certificate_id,
                        expires_at = %certificate_response.certificate.expires_at,
                        "Device certificate issued successfully"
                    );

                    Ok(axum::Json(serde_json::json!({
                        "success": true,
                        "certificate": {
                            "certificate_id": certificate_response.certificate.certificate_id,
                            "relay_id": certificate_response.certificate.relay_id,
                            "public_key": certificate_response.certificate.public_key,
                            "issued_at": certificate_response.certificate.issued_at,
                            "expires_at": certificate_response.certificate.expires_at,
                            "signature": certificate_response.certificate.signature
                        },
                        "token": certificate_response.token
                    })))
                }
                Err(e) => {
                    tracing::error!(
                        error = %e,
                        relay_id = %request.relay_id,
                        "Failed to issue certificate after PoW verification"
                    );
                    Err(axum::http::StatusCode::INTERNAL_SERVER_ERROR)
                }
            }
        }
        Err(e) => {
            tracing::warn!(
                error = %e,
                relay_id = %request.relay_id,
                challenge_id = %request.solution.challenge_id,
                "PoW solution verification failed for certificate request"
            );
            Err(axum::http::StatusCode::UNAUTHORIZED)
        }
    }
}<|MERGE_RESOLUTION|>--- conflicted
+++ resolved
@@ -1,9 +1,4 @@
-<<<<<<< HEAD
-use axum::{routing::get, Router};
-use dotenvy::dotenv;
-=======
 use axum::{middleware as axum_middleware, routing::get, Router};
->>>>>>> 5412b914
 use tower_http::{cors::CorsLayer, trace::TraceLayer};
 use tracing_subscriber::{layer::SubscriberExt, util::SubscriberInitExt};
 
@@ -31,7 +26,7 @@
     tracing_subscriber::registry()
         .with(
             tracing_subscriber::EnvFilter::try_from_default_env()
-                .unwrap_or_else(|_| "event server=debug,tower_http=debug".into()),
+                .unwrap_or_else(|_| "eventserver=debug,tower_http=debug".into()),
         )
         .with(tracing_subscriber::fmt::layer())
         .init();
@@ -58,10 +53,6 @@
     let app = Router::new()
         // Public routes (no authentication required)
         .route("/health", get(controllers::health::health_check))
-<<<<<<< HEAD
-        .nest("/api/v1", api_routes())
-        .merge(controllers::openapi::routes())
-=======
         .merge(controllers::openapi::routes())
         // Protected routes (require authentication)
         .nest(
@@ -73,7 +64,6 @@
                     crypto_validation_middleware,
                 )),
         )
->>>>>>> 5412b914
         .layer(TraceLayer::new_for_http())
         .layer(CorsLayer::permissive())
         .with_state(app_state);
