use axum::{middleware as axum_middleware, routing::get, Router};
use tower_http::{cors::CorsLayer, trace::TraceLayer};
use tracing_subscriber::{layer::SubscriberExt, util::SubscriberInitExt};

mod config;
mod controllers;
mod crypto;
mod error;
mod middleware;
mod services;
mod state;
mod types;

use crate::config::AppConfig;
use crate::crypto::{CertificateRequest, CertificateService, PowCertificateRequest, PowService};
use crate::middleware::crypto::crypto_validation_middleware;
use crate::services::{EventService, StorageService};
use crate::state::AppState;

#[tokio::main]
async fn main() -> anyhow::Result<()> {
    // Load environment variables from .env file
    dotenvy::dotenv().ok();

    // Initialize tracing
    tracing_subscriber::registry()
        .with(
            tracing_subscriber::EnvFilter::try_from_default_env()
                .unwrap_or_else(|_| "eventserver=debug,tower_http=debug".into()),
        )
        .with(tracing_subscriber::fmt::layer())
        .init();

    // Load configuration
    let config = AppConfig::load()?;
    tracing::info!("Configuration loaded successfully");

    // Initialize services
    let storage_service = StorageService::new(config.storage.clone()).await?;
    let event_service = EventService::new(storage_service.clone());
    let pow_service = PowService::new();
    let certificate_service = CertificateService::new(config.security.jwt_secret.clone());

    // Create an application state
    let app_state = AppState::new(
        event_service,
        storage_service,
        pow_service,
        certificate_service,
    );

    // Build application router with separate public and protected routes
    let app = Router::new()
        // Public routes (no authentication required)
        .route("/health", get(controllers::health::health_check))
        .merge(controllers::openapi::routes())
<<<<<<< HEAD
        // PoW routes (public endpoints for authentication)
        .route("/api/v1/pow/challenge", axum::routing::post(request_pow_challenge))
        .route("/api/v1/pow/verify", axum::routing::post(verify_pow_and_issue_certificate))
=======
        .nest("/api/vi", pow_routes())
>>>>>>> 10634a9b
        // Protected routes (require authentication)
        .nest(
            "/api/v1",
            api_routes()
                // Apply crypto validation middleware only to protected routes
                .layer(axum_middleware::from_fn_with_state(
                    app_state.clone(),
                    crypto_validation_middleware,
                )),
        )
        .layer(TraceLayer::new_for_http())
        .layer(CorsLayer::permissive())
        .with_state(app_state);

    // Start server
    let bind_address = format!("{}:{}", config.server.host, config.server.port);
    let listener = tokio::net::TcpListener::bind(&bind_address).await?;

    tracing::info!("EventServer listening on {}", listener.local_addr()?);
    tracing::info!(
        "Server started successfully - Stateless EventServer v{} with cryptographic validation",
        env!("CARGO_PKG_VERSION")
    );

    axum::serve(listener, app).await?;

    Ok(())
}

fn api_routes() -> Router<AppState> {
<<<<<<< HEAD
    Router::new()
        .merge(controllers::event::routes())
=======
    Router::new().merge(controllers::event::routes())
}

/// PoW challenge routes for authentication
fn pow_routes() -> Router<AppState> {
    Router::new()
        .route("/pow/challenge", axum::routing::post(request_pow_challenge))
        .route(
            "/pow/verify",
            axum::routing::post(verify_pow_and_issue_certificate),
        )
>>>>>>> 10634a9b
}

/// Request a new PoW challenge (public endpoint)
#[utoipa::path(
    post,
    path = "/api/vi/pow/challenge",
    responses(
        (status = 200, description = "PoW challenge generated successfully", body = PowChallengeResponse),
        (status = 500, description = "Failed to generate PoW challenge")
    ),
    tag = "authentication"
)]
async fn request_pow_challenge(
    axum::extract::State(state): axum::extract::State<AppState>,
) -> Result<axum::Json<serde_json::Value>, axum::http::StatusCode> {
    match state.pow_service.generate_challenge() {
        Ok(challenge) => {
            tracing::info!(
                challenge_id = %challenge.challenge_id,
                difficulty = challenge.difficulty,
                "PoW challenge generated"
            );

            Ok(axum::Json(serde_json::json!({
                "challenge_id": challenge.challenge_id,
                "challenge_data": challenge.challenge_data,
                "difficulty": challenge.difficulty,
                "expires_at": challenge.expires_at
            })))
        }
        Err(e) => {
            tracing::error!(error = %e, "Failed to generate PoW challenge");
            Err(axum::http::StatusCode::INTERNAL_SERVER_ERROR)
        }
    }
}

/// Verify PoW solution and issue device certificate (public endpoint)
#[utoipa::path(
    post,
    path = "/api/vi/pow/verify",
    request_body = PowCertificateRequest,
    responses(
        (status = 200, description = "PoW verified and certificate issued successfully", body = TokenResponse),
        (status = 400, description = "Invalid PoW solution or request data"),
        (status = 401, description = "PoW verification failed"),
        (status = 500, description = "Failed to issue certificate")
    ),
    tag = "authentication"
)]
async fn verify_pow_and_issue_certificate(
    axum::extract::State(state): axum::extract::State<AppState>,
    axum::Json(request): axum::Json<PowCertificateRequest>,
) -> Result<axum::Json<serde_json::Value>, axum::http::StatusCode> {
    // First, verify the PoW solution
    match state.pow_service.verify_solution(&request.solution) {
        Ok(()) => {
            tracing::info!(
                relay_id = %request.relay_id,
                challenge_id = %request.solution.challenge_id,
                "PoW solution verified successfully for certificate request"
            );

            // Create certificate request
            let cert_request = CertificateRequest {
                relay_id: request.relay_id.clone(),
                public_key: request.public_key.clone(),
            };

            // Issue the certificate
            match state.certificate_service.issue_certificate(&cert_request) {
                Ok(certificate_response) => {
                    tracing::info!(
                        relay_id = %request.relay_id,
                        certificate_id = %certificate_response.certificate.certificate_id,
                        expires_at = %certificate_response.certificate.expires_at,
                        "Device certificate issued successfully"
                    );

                    Ok(axum::Json(serde_json::json!({
                        "token": certificate_response.token
                    })))
                }
                Err(e) => {
                    tracing::error!(
                        error = %e,
                        relay_id = %request.relay_id,
                        "Failed to issue certificate after PoW verification"
                    );
                    Err(axum::http::StatusCode::INTERNAL_SERVER_ERROR)
                }
            }
        }
        Err(e) => {
            tracing::warn!(
                error = %e,
                relay_id = %request.relay_id,
                challenge_id = %request.solution.challenge_id,
                "PoW solution verification failed for certificate request"
            );
            Err(axum::http::StatusCode::UNAUTHORIZED)
        }
    }
}<|MERGE_RESOLUTION|>--- conflicted
+++ resolved
@@ -54,13 +54,9 @@
         // Public routes (no authentication required)
         .route("/health", get(controllers::health::health_check))
         .merge(controllers::openapi::routes())
-<<<<<<< HEAD
         // PoW routes (public endpoints for authentication)
         .route("/api/v1/pow/challenge", axum::routing::post(request_pow_challenge))
         .route("/api/v1/pow/verify", axum::routing::post(verify_pow_and_issue_certificate))
-=======
-        .nest("/api/vi", pow_routes())
->>>>>>> 10634a9b
         // Protected routes (require authentication)
         .nest(
             "/api/v1",
@@ -91,28 +87,13 @@
 }
 
 fn api_routes() -> Router<AppState> {
-<<<<<<< HEAD
-    Router::new()
-        .merge(controllers::event::routes())
-=======
     Router::new().merge(controllers::event::routes())
-}
-
-/// PoW challenge routes for authentication
-fn pow_routes() -> Router<AppState> {
-    Router::new()
-        .route("/pow/challenge", axum::routing::post(request_pow_challenge))
-        .route(
-            "/pow/verify",
-            axum::routing::post(verify_pow_and_issue_certificate),
-        )
->>>>>>> 10634a9b
 }
 
 /// Request a new PoW challenge (public endpoint)
 #[utoipa::path(
     post,
-    path = "/api/vi/pow/challenge",
+    path = "/api/v1/pow/challenge",
     responses(
         (status = 200, description = "PoW challenge generated successfully", body = PowChallengeResponse),
         (status = 500, description = "Failed to generate PoW challenge")
@@ -147,7 +128,7 @@
 /// Verify PoW solution and issue device certificate (public endpoint)
 #[utoipa::path(
     post,
-    path = "/api/vi/pow/verify",
+    path = "/api/v1/pow/verify",
     request_body = PowCertificateRequest,
     responses(
         (status = 200, description = "PoW verified and certificate issued successfully", body = TokenResponse),
@@ -187,6 +168,15 @@
                     );
 
                     Ok(axum::Json(serde_json::json!({
+                        "success": true,
+                        "certificate": {
+                            "certificate_id": certificate_response.certificate.certificate_id,
+                            "relay_id": certificate_response.certificate.relay_id,
+                            "public_key": certificate_response.certificate.public_key,
+                            "issued_at": certificate_response.certificate.issued_at,
+                            "expires_at": certificate_response.certificate.expires_at,
+                            "signature": certificate_response.certificate.signature
+                        },
                         "token": certificate_response.token
                     })))
                 }
