--- conflicted
+++ resolved
@@ -11,35 +11,18 @@
 use crate::middleware::crypto::extract_validated_relay_id;
 use crate::services::zip_packager::{ZipPackageOptions, ZipPackager};
 use crate::state::AppState;
-<<<<<<< HEAD
-use crate::types::api::HashVerificationResponse;
-use crate::types::event::{EventPackage, EventPayload, ProcessingResult};
-=======
 use crate::types::event::{ProcessingResult, SignedEventPackage};
->>>>>>> 616ef4c1
 
 /// Create event-related routes
 pub fn routes() -> Router<AppState> {
     Router::new()
         .route("/events", post(receive_event))
-        .route("/events/upload", post(receive_event_upload))
         .route("/events/package", post(receive_event_package))
         .route("/events/:hash/verify", get(verify_event_hash))
 }
 
 /// Receive and process an event from a relay
 /// This is completely stateless - each request is processed independently
-#[utoipa::path(
-    post,
-    path = "/api/v1/events",
-    request_body = EventPackage,
-    responses(
-        (status = 200, description = "Event processed successfully", body = ProcessingResult),
-        (status = 400, description = "Bad request - validation failed"),
-        (status = 500, description = "Internal server error")
-    ),
-    tag = "events"
-)]
 async fn receive_event(
     State(state): State<AppState>,
     headers: HeaderMap,
@@ -97,78 +80,8 @@
     }
 }
 
-<<<<<<< HEAD
-/// Receive and process a simple event upload notification from frontend
-#[utoipa::path(
-    post,
-    path = "/api/v1/events/upload",
-    request_body = EventPayload,
-    responses(
-        (status = 200, description = "Upload notification received successfully"),
-        (status = 400, description = "Bad request - validation failed")
-    ),
-    tag = "events"
-)]
-async fn receive_event_upload(
-    State(_state): State<AppState>,
-    Json(event_payload): Json<EventPayload>,
-) -> Result<Json<serde_json::Value>, (StatusCode, String)> {
-    info!(
-        filename = %event_payload.filename,
-        content_type = %event_payload.content_type,
-        "Received event upload notification"
-    );
-
-    // Basic validation
-    if event_payload.filename.is_empty() {
-        warn!("Empty filename in event payload");
-        return Err((
-            StatusCode::BAD_REQUEST,
-            "Filename cannot be empty".to_string(),
-        ));
-    }
-
-    if event_payload.content_type.is_empty() {
-        warn!("Empty content type in event payload");
-        return Err((
-            StatusCode::BAD_REQUEST,
-            "Content type cannot be empty".to_string(),
-        ));
-    }
-
-    // For now, just acknowledge receipt and return success
-    // In the future, this could trigger file processing, validation, etc.
-    let response = serde_json::json!({
-        "status": "received",
-        "filename": event_payload.filename,
-        "contentType": event_payload.content_type,
-        "receivedAt": chrono::Utc::now()
-    });
-
-    info!(
-        filename = %event_payload.filename,
-        "Event upload notification processed successfully"
-    );
-
-    Ok(Json(response))
-}
-
-/// Receive and process an EventPackage from frontend
-=======
 /// Receive and process a SignedEventPackage from frontend
->>>>>>> 616ef4c1
 /// Creates ZIP file and uploads to S3
-#[utoipa::path(
-    post,
-    path = "/api/v1/events/package",
-    request_body = EventPackage,
-    responses(
-        (status = 200, description = "Event package processed and stored successfully"),
-        (status = 400, description = "Bad request - validation failed"),
-        (status = 500, description = "Internal server error")
-    ),
-    tag = "events"
-)]
 async fn receive_event_package(
     State(state): State<AppState>,
     headers: HeaderMap,
@@ -269,19 +182,6 @@
 
 /// Verify if an event hash exists in storage
 /// Stateless verification - no local state required
-#[utoipa::path(
-    get,
-    path = "/api/v1/events/{hash}/verify",
-    params(
-        ("hash" = String, Path, description = "SHA-256 hash of the event to verify")
-    ),
-    responses(
-        (status = 200, description = "Hash verification completed", body = HashVerificationResponse),
-        (status = 400, description = "Bad request - invalid hash format"),
-        (status = 500, description = "Internal server error")
-    ),
-    tag = "events"
-)]
 async fn verify_event_hash(
     State(state): State<AppState>,
     Path(hash): Path<String>,
@@ -307,8 +207,7 @@
             Ok(Json(HashVerificationResponse {
                 hash: hash.clone(),
                 exists,
-                block_number: None, // TODO: Implement blockchain integration
-                timestamp: Some(chrono::Utc::now()),
+                verified_at: chrono::Utc::now(),
             }))
         }
         Err(EventServerError::Validation(msg)) => {
@@ -323,4 +222,13 @@
             ))
         }
     }
+}
+
+/// Response for hash verification
+#[derive(serde::Serialize)]
+#[serde(rename_all = "camelCase")]
+pub struct HashVerificationResponse {
+    pub hash: String,
+    pub exists: bool,
+    pub verified_at: chrono::DateTime<chrono::Utc>,
 }