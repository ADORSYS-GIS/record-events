--- conflicted
+++ resolved
@@ -20,8 +20,7 @@
     tcp_nodelay on;
     keepalive_timeout 65;
     types_hash_max_size 2048;
-
-<<<<<<< HEAD
+  
     # Upstream to backend service (preserve current target)
     upstream backend_server {
         server backend:8080;
@@ -52,34 +51,7 @@
     server {
         listen 443 ssl;
         server_name localhost;
-=======
-    # HTTP server: redirect all traffic to HTTPS
-    server {
-        listen 80;
-        listen [::]:80;
-        server_name _;
 
-        # Permanent redirect to HTTPS preserving host and URI
-        return 301 https://$host$request_uri;
-    }
-
-    # HTTPS server: serves app and proxies API
-    server {
-        listen 443 ssl http2;
-        listen [::]:443 ssl http2;
-        server_name _;
-
-        # TLS certificate and key (update paths as needed)
-        ssl_certificate     /etc/nginx/certs/server.crt;
-        ssl_certificate_key /etc/nginx/certs/server.key;
-
-        # Recommended TLS options for dev/production (adjust as needed)
-        ssl_protocols TLSv1.2 TLSv1.3;
-        ssl_prefer_server_ciphers off;
-        ssl_session_cache   shared:SSL:10m;
-        ssl_session_timeout 1d;
-
->>>>>>> 75fc8191
         root /usr/share/nginx/html;
         index index.html;
 
