import { memo, useCallback, useState, useEffect } from "react";
<<<<<<< HEAD
import { useTranslation } from "react-i18next";
=======

>>>>>>> 5412b914
import { Toaster } from "sonner";
import { useLabelManagement } from "./hooks/useLabelManagement";
import useKeyInitialization from "./hooks/useKeyInitialization";
import { useBackendHealth } from "./hooks/useBackendHealth";
import EventForm from "./components/EventForm";
import WelcomeScreen from "./components/WelcomeScreen";
import OnboardingFlow from "./components/OnboardingFlow";
import Dashboard from "./components/Dashboard";
import i18n from "./i18n";

// Loading spinner component
const LoadingSpinner = ({ message }: { message: string }) => (
  <div className="min-h-screen bg-primary-100 flex items-center justify-center font-[Inter] antialiased">
    <div className="backdrop-blur-md bg-white/30 border border-white/20 shadow-lg rounded-2xl px-6 py-8 max-w-md w-full text-center">
      <div className="w-12 h-12 border-4 border-primary-500 border-t-transparent rounded-full animate-spin mx-auto mb-4"></div>
      <p className="text-gray-700">{message}</p>
    </div>
  </div>
);

// Error display component
const ErrorDisplay = ({
  error,
  onRetry,
}: {
  error: Error;
  onRetry: () => void;
}) => (
  <div className="min-h-screen bg-primary-100 flex items-center justify-center font-[Inter] antialiased">
    <div className="backdrop-blur-md bg-white/30 border border-white/20 shadow-lg rounded-2xl px-6 py-8 max-w-md w-full">
      <h2 className="text-lg font-medium text-gray-900 mb-2">
        Error Initializing Application
      </h2>
      <p className="text-red-600 mb-4">{error.message}</p>
      <button
        onClick={onRetry}
        className="w-full bg-blue-600 hover:bg-blue-700 text-white py-2 px-4 rounded transition-colors duration-200"
      >
        Refresh Page
      </button>
    </div>
  </div>
);

// Backend error display component
const BackendErrorDisplay = () => (
  <div className="min-h-screen bg-primary-100 flex items-center justify-center font-[Inter] antialiased">
    <div className="backdrop-blur-md bg-white/30 border border-white/20 shadow-lg rounded-2xl px-6 py-8 max-w-md w-full">
      <h2 className="text-lg font-medium text-gray-900 mb-2">
        Backend Connection Error
      </h2>
      <p className="text-red-600 mb-4">
        Unable to connect to the backend server. Please check if the server is
        running.
      </p>
      <button
        onClick={() => window.location.reload()}
        className="w-full bg-blue-600 hover:bg-blue-700 text-white py-2 px-4 rounded transition-colors duration-200"
      >
        Retry Connection
      </button>
    </div>
  </div>
);

// Main App component
const App = memo(() => {
  const { keyPair, keyStatus, error, isLoading } = useKeyInitialization();
  const { labels } = useLabelManagement();
  const { isHealthy, isLoading: healthLoading } = useBackendHealth();
  const [showWelcome, setShowWelcome] = useState(true);
  const [showOnboarding, setShowOnboarding] = useState(false);
  const [showDashboard, setShowDashboard] = useState(false);
  const [showEventForm, setShowEventForm] = useState(false);

  // Check if user has completed onboarding
  useEffect(() => {
    const onboardingCompleted = localStorage.getItem(
      "eventApp_onboarding_completed",
    );
    if (onboardingCompleted === "true") {
      setShowWelcome(false);
      setShowDashboard(true);
    }
  }, []);

  const handleRetry = useCallback(() => window.location.reload(), []);
  const handleGetStarted = useCallback(() => {
    setShowWelcome(false);
    setShowOnboarding(true);
  }, []);

  const handleOnboardingComplete = useCallback(() => {
    setShowOnboarding(false);
    setShowDashboard(true);
  }, []);

  const handleCreateEvent = useCallback(() => {
    setShowDashboard(false);
    setShowEventForm(true);
  }, []);

  const handleViewHistory = useCallback(() => {
    // TODO: Implement history view
    console.log("View history clicked");
  }, []);

  const handleOpenSettings = useCallback(() => {
    // TODO: Implement settings
    console.log("Open settings clicked");
  }, []);
<<<<<<< HEAD

  const handleBackToDashboard = useCallback(() => {
    setShowEventForm(false);
    setShowDashboard(true);
  }, []);
=======
>>>>>>> 5412b914

  // Show loading state
  if (isLoading || healthLoading) {
    return (
      <LoadingSpinner message={keyStatus || "Checking backend health..."} />
    );
  }

  // Show error state
  if (error) {
    return <ErrorDisplay error={error} onRetry={handleRetry} />;
  }

  // Show backend error state
  if (!isHealthy && !healthLoading) {
    return <BackendErrorDisplay />;
  }

  const renderContent = () => {
    if (showWelcome) {
      return <WelcomeScreen onGetStarted={handleGetStarted} i18n={i18n} />;
    }

    if (showOnboarding) {
      return (
        <OnboardingFlow
          onComplete={handleOnboardingComplete}
          i18n={i18n}
          keyStatus={keyStatus}
          isKeyGenerating={isLoading}
        />
      );
    }

    if (showDashboard) {
      if (!keyPair || labels.length === 0) {
        return (
          <div className="min-h-screen bg-gradient-to-br from-neutral-50 to-primary-50 flex items-center justify-center">
            <div className="text-center">
              <div className="w-12 h-12 border-4 border-primary-200 border-t-primary-500 rounded-full animate-spin mx-auto mb-4" />
              <p className="text-neutral-600">Loading application data...</p>
            </div>
          </div>
        );
      }
      return (
        <Dashboard
          labels={labels}
          keyPair={keyPair}
          onCreateEvent={handleCreateEvent}
          onViewHistory={handleViewHistory}
          onOpenSettings={handleOpenSettings}
        />
      );
    }

    if (showEventForm) {
      if (!keyPair || labels.length === 0) {
        return (
          <div className="min-h-screen bg-gradient-to-br from-neutral-50 to-primary-50 flex items-center justify-center">
            <div className="text-center">
              <div className="w-12 h-12 border-4 border-primary-200 border-t-primary-500 rounded-full animate-spin mx-auto mb-4" />
              <p className="text-neutral-600">Loading application data...</p>
            </div>
          </div>
        );
      }
      return <EventForm labels={labels} keyPair={keyPair} />;
    }

    return null;
  };

  return (
    <div className="font-sans antialiased">
      <Toaster position="top-center" />
      {renderContent()}
    </div>
  );
});

App.displayName = "App";

export default App;<|MERGE_RESOLUTION|>--- conflicted
+++ resolved
@@ -1,96 +1,56 @@
-import { memo, useCallback, useState, useEffect } from "react";
-<<<<<<< HEAD
-import { useTranslation } from "react-i18next";
-=======
-
->>>>>>> 5412b914
+import { QueryClient, QueryClientProvider } from "@tanstack/react-query";
+import { ReactQueryDevtools } from "@tanstack/react-query-devtools";
+import { useCallback, useState } from "react";
+import {
+  Route,
+  BrowserRouter as Router,
+  Routes,
+  useNavigate,
+} from "react-router-dom";
 import { Toaster } from "sonner";
-import { useLabelManagement } from "./hooks/useLabelManagement";
-import useKeyInitialization from "./hooks/useKeyInitialization";
-import { useBackendHealth } from "./hooks/useBackendHealth";
-import EventForm from "./components/EventForm";
-import WelcomeScreen from "./components/WelcomeScreen";
-import OnboardingFlow from "./components/OnboardingFlow";
-import Dashboard from "./components/Dashboard";
 import i18n from "./i18n";
 
-// Loading spinner component
-const LoadingSpinner = ({ message }: { message: string }) => (
-  <div className="min-h-screen bg-primary-100 flex items-center justify-center font-[Inter] antialiased">
-    <div className="backdrop-blur-md bg-white/30 border border-white/20 shadow-lg rounded-2xl px-6 py-8 max-w-md w-full text-center">
-      <div className="w-12 h-12 border-4 border-primary-500 border-t-transparent rounded-full animate-spin mx-auto mb-4"></div>
-      <p className="text-gray-700">{message}</p>
-    </div>
-  </div>
-);
+import useInitialization from "./hooks/useInitialization";
+import useKeyManagement from "./hooks/useKeyManagement";
+import { useLabelManagement } from "./hooks/useLabelManagement";
+import "./i18n";
 
-// Error display component
-const ErrorDisplay = ({
-  error,
-  onRetry,
-}: {
-  error: Error;
-  onRetry: () => void;
-}) => (
-  <div className="min-h-screen bg-primary-100 flex items-center justify-center font-[Inter] antialiased">
-    <div className="backdrop-blur-md bg-white/30 border border-white/20 shadow-lg rounded-2xl px-6 py-8 max-w-md w-full">
-      <h2 className="text-lg font-medium text-gray-900 mb-2">
-        Error Initializing Application
-      </h2>
-      <p className="text-red-600 mb-4">{error.message}</p>
-      <button
-        onClick={onRetry}
-        className="w-full bg-blue-600 hover:bg-blue-700 text-white py-2 px-4 rounded transition-colors duration-200"
-      >
-        Refresh Page
-      </button>
-    </div>
-  </div>
-);
+import Dashboard from "./components/Dashboard";
+import EventForm from "./components/EventForm";
+import LoadingSpinner from "./components/LoadingSpinner";
+import OnboardingFlow from "./components/OnboardingFlow";
+import WelcomeScreen from "./components/WelcomeScreen";
 
-// Backend error display component
-const BackendErrorDisplay = () => (
-  <div className="min-h-screen bg-primary-100 flex items-center justify-center font-[Inter] antialiased">
-    <div className="backdrop-blur-md bg-white/30 border border-white/20 shadow-lg rounded-2xl px-6 py-8 max-w-md w-full">
-      <h2 className="text-lg font-medium text-gray-900 mb-2">
-        Backend Connection Error
-      </h2>
-      <p className="text-red-600 mb-4">
-        Unable to connect to the backend server. Please check if the server is
-        running.
-      </p>
-      <button
-        onClick={() => window.location.reload()}
-        className="w-full bg-blue-600 hover:bg-blue-700 text-white py-2 px-4 rounded transition-colors duration-200"
-      >
-        Retry Connection
-      </button>
-    </div>
-  </div>
-);
+// Create a client
+const queryClient = new QueryClient({
+  defaultOptions: {
+    queries: {
+      staleTime: 1000 * 60 * 5, // 5 minutes
+    },
+  },
+});
 
-// Main App component
-const App = memo(() => {
-  const { keyPair, keyStatus, error, isLoading } = useKeyInitialization();
+function App() {
+  const {
+    keyPair,
+    error: keyError,
+    isLoading: isKeyLoading,
+  } = useKeyManagement();
+  const {
+    devCert,
+    error: powError,
+    isLoading: isPowLoading,
+  } = useInitialization({
+    publicKey: keyPair?.publicKey || null,
+  });
   const { labels } = useLabelManagement();
-  const { isHealthy, isLoading: healthLoading } = useBackendHealth();
+  const navigate = useNavigate();
+
   const [showWelcome, setShowWelcome] = useState(true);
   const [showOnboarding, setShowOnboarding] = useState(false);
   const [showDashboard, setShowDashboard] = useState(false);
   const [showEventForm, setShowEventForm] = useState(false);
 
-  // Check if user has completed onboarding
-  useEffect(() => {
-    const onboardingCompleted = localStorage.getItem(
-      "eventApp_onboarding_completed",
-    );
-    if (onboardingCompleted === "true") {
-      setShowWelcome(false);
-      setShowDashboard(true);
-    }
-  }, []);
-
-  const handleRetry = useCallback(() => window.location.reload(), []);
   const handleGetStarted = useCallback(() => {
     setShowWelcome(false);
     setShowOnboarding(true);
@@ -115,30 +75,41 @@
     // TODO: Implement settings
     console.log("Open settings clicked");
   }, []);
-<<<<<<< HEAD
 
   const handleBackToDashboard = useCallback(() => {
     setShowEventForm(false);
     setShowDashboard(true);
   }, []);
-=======
->>>>>>> 5412b914
 
-  // Show loading state
-  if (isLoading || healthLoading) {
+  // Show loading state during device security (key management + Proof of Work)
+  if (isKeyLoading || isPowLoading) {
     return (
-      <LoadingSpinner message={keyStatus || "Checking backend health..."} />
+      <LoadingSpinner message="Please wait while we secure your device..." />
     );
   }
 
-  // Show error state
-  if (error) {
-    return <ErrorDisplay error={error} onRetry={handleRetry} />;
-  }
-
-  // Show backend error state
-  if (!isHealthy && !healthLoading) {
-    return <BackendErrorDisplay />;
+  // Show error if either key management or Proof of Work failed
+  if (keyError || powError) {
+    return (
+      <div className="min-h-screen flex items-center justify-center bg-gray-50">
+        <div className="max-w-md w-full space-y-8">
+          <div className="text-center">
+            <h2 className="mt-6 text-3xl font-extrabold text-gray-900">
+              Initialization Failed
+            </h2>
+            <p className="mt-2 text-sm text-gray-600">{keyError || powError}</p>
+          </div>
+          <div className="mt-8 space-y-6">
+            <button
+              onClick={() => window.location.reload()}
+              className="group relative w-full flex justify-center py-2 px-4 border border-transparent text-sm font-medium rounded-md text-white bg-indigo-600 hover:bg-indigo-700 focus:outline-none focus:ring-2 focus:ring-offset-2 focus:ring-indigo-500"
+            >
+              Retry
+            </button>
+          </div>
+        </div>
+      </div>
+    );
   }
 
   const renderContent = () => {
@@ -148,17 +119,12 @@
 
     if (showOnboarding) {
       return (
-        <OnboardingFlow
-          onComplete={handleOnboardingComplete}
-          i18n={i18n}
-          keyStatus={keyStatus}
-          isKeyGenerating={isLoading}
-        />
+        <OnboardingFlow onComplete={handleOnboardingComplete} i18n={i18n} />
       );
     }
 
     if (showDashboard) {
-      if (!keyPair || labels.length === 0) {
+      if (labels.length === 0) {
         return (
           <div className="min-h-screen bg-gradient-to-br from-neutral-50 to-primary-50 flex items-center justify-center">
             <div className="text-center">
@@ -171,7 +137,6 @@
       return (
         <Dashboard
           labels={labels}
-          keyPair={keyPair}
           onCreateEvent={handleCreateEvent}
           onViewHistory={handleViewHistory}
           onOpenSettings={handleOpenSettings}
@@ -180,7 +145,7 @@
     }
 
     if (showEventForm) {
-      if (!keyPair || labels.length === 0) {
+      if (labels.length === 0) {
         return (
           <div className="min-h-screen bg-gradient-to-br from-neutral-50 to-primary-50 flex items-center justify-center">
             <div className="text-center">
@@ -190,20 +155,31 @@
           </div>
         );
       }
-      return <EventForm labels={labels} keyPair={keyPair} />;
+      return <EventForm labels={labels} />;
     }
 
     return null;
   };
 
   return (
-    <div className="font-sans antialiased">
-      <Toaster position="top-center" />
+    <div className="App">
+      <Toaster position="top-right" />
       {renderContent()}
     </div>
   );
-});
+}
 
-App.displayName = "App";
+function AppWithRouter() {
+  return (
+    <QueryClientProvider client={queryClient}>
+      <Router>
+        <Routes>
+          <Route path="/" element={<App />} />
+        </Routes>
+      </Router>
+      <ReactQueryDevtools initialIsOpen={false} />
+    </QueryClientProvider>
+  );
+}
 
-export default App;+export default AppWithRouter;